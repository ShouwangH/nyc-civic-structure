--- conflicted
+++ resolved
@@ -123,11 +123,7 @@
               NYC Housing Development Timelapse
             </h2>
             <p className="text-sm text-gray-600 mt-1">
-<<<<<<< HEAD
-              2.5D visualization of housing construction (2014-2024)
-=======
               New construction + renovations visualization (2014-2024)
->>>>>>> 193c1f4c
             </p>
           </div>
           <button
